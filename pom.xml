--- conflicted
+++ resolved
@@ -7,12 +7,7 @@
 
     <groupId>me.qoomon</groupId>
     <artifactId>maven-git-versioning-extension</artifactId>
-<<<<<<< HEAD
-    <version>5.0.0</version>
-=======
     <version>5.2.1</version>
-
->>>>>>> 8d44c403
     <packaging>maven-plugin</packaging>
 
     <name>Maven Git Versioning Extension</name>

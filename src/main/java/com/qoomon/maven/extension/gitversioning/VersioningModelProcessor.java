--- conflicted
+++ resolved
@@ -31,11 +31,10 @@
 import java.io.InputStream;
 import java.io.Reader;
 import java.util.*;
-<<<<<<< HEAD
+
 import java.util.regex.Matcher;
-=======
->>>>>>> fc9377fe
 import java.util.regex.Pattern;
+
 import java.util.stream.Collectors;
 import java.util.stream.Stream;
 
@@ -125,8 +124,12 @@
             ProjectVersion projectVersion = deduceProjectVersion(projectGav, pomFile.getParentFile());
 
             // add properties
-            model.addProperty("project.branch", projectVersion.getBranch());
-            model.addProperty("project.tag", projectVersion.getTag());
+            if (projectVersion.getBranch() != null) {
+                model.addProperty("project.branch", projectVersion.getBranch());
+            }
+            if (projectVersion.getTag() != null) {
+                model.addProperty("project.tag", projectVersion.getTag());
+            }
             model.addProperty("project.commit", projectVersion.getCommit());
 
             // update parent version
@@ -213,91 +216,60 @@
         FileRepositoryBuilder repositoryBuilder = new FileRepositoryBuilder().findGitDir(gitDir);
         logger.debug(gav + "git directory " + repositoryBuilder.getGitDir());
 
-        ProjectVersion projectVersion = null;
         try (Repository repository = repositoryBuilder.build()) {
 
             final String headCommit = getHeadCommit(repository);
-
+            String projectBranchName = null;
+            String projectTagName = null;
+            VersionFormatDescription projectVersionFormatDescription = null;
+            Map<String, String> projectVersionDataMap = buildCommonVersionDataMap(headCommit, gav);
 
             if (!configuration.getTagVersionDescriptions().isEmpty()) {
-
                 final List<String> headTags = getHeadTags(repository);
-
                 if (!headTags.isEmpty()) {
-
-                    Optional<String> versionTag = Optional.empty();
-
-                    VersionFormatDescription tagVersionFormatDescription = null;
-
                     for (VersionFormatDescription versionFormatDescription : configuration.getTagVersionDescriptions()) {
-                        versionTag = headTags.stream().sequential()
-                                .filter(tagName -> tagName.matches(versionFormatDescription.pattern))
+                        String tagName = headTags.stream().sequential()
+                                .filter(tag -> tag.matches(versionFormatDescription.pattern))
                                 .sorted((versionLeft, versionRight) -> {
                                     DefaultArtifactVersion tagVersionLeft = new DefaultArtifactVersion(removePrefix(versionLeft, versionFormatDescription.prefix));
                                     DefaultArtifactVersion tagVersionRight = new DefaultArtifactVersion(removePrefix(versionRight, versionFormatDescription.prefix));
                                     return tagVersionLeft.compareTo(tagVersionRight) * -1; // -1 revert sorting, latest version first
                                 })
-                                .findFirst();
-
-                        if (versionTag.isPresent()) {
-                            tagVersionFormatDescription = versionFormatDescription;
+                                .findFirst().orElse(null);
+
+                        if (tagName != null) {
+                            projectTagName = tagName;
+                            projectVersionFormatDescription = versionFormatDescription;
+                            projectVersionDataMap.put("tag", removePrefix(projectTagName, projectVersionFormatDescription.prefix));
+                            projectVersionDataMap.putAll(getRegexGroupValueMap(projectVersionFormatDescription.pattern, projectTagName));
                             break;
                         }
                     }
-
-
-<<<<<<< HEAD
-                    Map<String, String> tagVersionDataMap = buildCommonVersionDataMap(headCommit, gav);
-                    tagVersionDataMap.addAll(getRegexGroupValueMap(tagVersionFormatDescription.pattern, versionTag.get()));
-                    tagVersionDataMap.put("tag", versionTag.get()
-                            .replaceFirst(tagVersionFormatDescription.prefix, "")
-                            .replace("/", "-"));
-=======
-                    if (versionTag.isPresent()) {
-
-                        Map<String, String> tagVersionDataMap = buildCommonVersionDataMap(headCommit, gav);
-                        tagVersionDataMap.put("tag", removePrefix(versionTag.get(), tagVersionFormatDescription.prefix));
->>>>>>> fc9377fe
-
-                        String tagVersion = StrSubstitutor.replace(tagVersionFormatDescription.versionFormat, tagVersionDataMap);
-
-                        projectVersion = new ProjectVersion(escapeVersion(tagVersion), headCommit, "", versionTag.get());
-                    }
                 }
             }
 
 
-            if (projectVersion == null) {
-                final String headBranch = getHeadBranch(repository)
+            if (projectTagName == null) {
+                final String branchName = getHeadBranch(repository)
                         .orElseThrow(() -> new ModelParseException(gitDir + ": No Branch Name provided in Detached HEAD state. See documentation.", 0, 0));
 
-                // find version format for branch
-                VersionFormatDescription branchVersionFormatDescription = configuration.getBranchVersionDescriptions().stream()
-                        .filter(versionFormatDescription -> headBranch.matches(versionFormatDescription.pattern))
+                projectBranchName = branchName;
+                projectVersionFormatDescription = configuration.getBranchVersionDescriptions().stream()
+                        .filter(versionFormatDescription -> branchName.matches(versionFormatDescription.pattern))
                         .findFirst()
-                        .orElseThrow(() -> new ModelParseException(gitDir + ": No version format for branch '" + headBranch + "' found.", 0, 0));
-
-                Map<String, String> branchVersionDataMap = buildCommonVersionDataMap(headCommit, gav);
-<<<<<<< HEAD
-                tagVersionDataMap.addAll(getRegexGroupValueMap(branchVersionFormatDescription.pattern, headBranch));
-                branchVersionDataMap.put("branch", headBranch
-                        .replaceFirst(branchVersionFormatDescription.prefix, "")
-                        .replace("/", "-"));
-=======
-                branchVersionDataMap.put("branch", removePrefix(headBranch, branchVersionFormatDescription.prefix));
->>>>>>> fc9377fe
-
-                String branchVersion = StrSubstitutor.replace(branchVersionFormatDescription.versionFormat, branchVersionDataMap);
-
-                projectVersion = new ProjectVersion(escapeVersion(branchVersion), headCommit, headBranch, "");
-            }
-
+                        .orElseThrow(() -> new ModelParseException(gitDir + ": No version format for branch '" + branchName + "' found.", 0, 0));
+
+                projectVersionDataMap.put("branch", removePrefix(projectBranchName, projectVersionFormatDescription.prefix));
+                projectVersionDataMap.putAll(getRegexGroupValueMap(projectVersionFormatDescription.pattern, projectBranchName));
+            }
+
+            String version = StrSubstitutor.replace(projectVersionFormatDescription.versionFormat, projectVersionDataMap);
+            ProjectVersion projectVersion = new ProjectVersion(escapeVersion(version), headCommit, projectBranchName, projectTagName);
 
             logger.info(gav.getArtifactId()
                     + ":" + gav.getVersion()
-                    + (!projectVersion.getTag().isEmpty()
-                    ? " - tag: " + projectVersion.getTag()
-                    : " - branch: " + projectVersion.getBranch())
+                    + (projectVersion.getTag() != null ? " - tag: " + projectVersion.getTag() : "")
+                    + (projectVersion.getTag() != null ? " - branch: " + projectVersion.getBranch() : "")
                     + " -> version: " + projectVersion.getVersion());
 
             return projectVersion;
@@ -379,33 +351,33 @@
         }
         return head.getName();
     }
-    
-    /** 
+
+    /**
      * @return a map of group-index and group-name to matching value
-    */
-    private  Map<String, String> getRegexGroupValueMap(String regex, String text) {
-      Map<String, String> result = new HashMap<>();
-      Pattern groupPattern = Pattern.compile(regex);
-      Matcher groupMatcher = groupPattern.matcher(text);
-      if(groupMatcher.find()) {
-        // add group index to value entries
-        for (int i = 0; i <= groupMatcher.groupCount(); i++) {
-          result.put(String.valueOf(i), groupMatcher.group(i));
-        }
-        
-        // determine group ames
-        Pattern groupNamePattern = Pattern.compile("\\(\\?<(?<name>[a-zA-Z][a-zA-Z0-9]*)>");
-        Matcher groupNameMatcher = groupNamePattern.matcher(groupPattern.toString());
-        
-        // add group name to value Entries
-        while (groupNameMatcher.find()) {
-          String groupName = groupNameMatcher.group("name");
-          result.put(groupName, groupMatcher.group(groupName));
-        }
-      }
-      return result.entrySet().stream().collect(Collectors.toMap(Map.Entry::getKey, entry -> entry.getValue()
-                              .replaceFirst(branchVersionFormatDescription.prefix, "")
-                              .replace("/", "-")));
+     */
+    private Map<String, String> getRegexGroupValueMap(String regex, String text) {
+        Map<String, String> result = new HashMap<>();
+        Pattern groupPattern = Pattern.compile(regex);
+        Matcher groupMatcher = groupPattern.matcher(text);
+        if (groupMatcher.find()) {
+            // add group index to value entries
+            for (int i = 0; i <= groupMatcher.groupCount(); i++) {
+                result.put(String.valueOf(i), groupMatcher.group(i));
+                logger.error(String.valueOf(i) + " - " + groupMatcher.group(i));
+            }
+
+            // determine group ames
+            Pattern groupNamePattern = Pattern.compile("\\(\\?<(?<name>[a-zA-Z][a-zA-Z0-9]*)>");
+            Matcher groupNameMatcher = groupNamePattern.matcher(groupPattern.toString());
+
+            // add group name to value Entries
+            while (groupNameMatcher.find()) {
+                String groupName = groupNameMatcher.group("name");
+                result.put(groupName, groupMatcher.group(groupName));
+                logger.error(groupName + " - " + groupMatcher.group(groupName));
+            }
+        }
+        return result;
     }
 
     private static String removePrefix(String string, String prefix) {
@@ -451,6 +423,4 @@
             return version;
         }
     }
-
-
 }
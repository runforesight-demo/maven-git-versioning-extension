--- conflicted
+++ resolved
@@ -18,14 +18,7 @@
 import static org.apache.maven.shared.utils.StringUtils.repeat;
 import static org.apache.maven.shared.utils.logging.MessageUtils.buffer;
 
-<<<<<<< HEAD
-import java.io.File;
-import java.io.IOException;
-import java.io.InputStream;
-import java.io.Reader;
-=======
 import java.io.*;
->>>>>>> 8d44c403
 import java.time.Instant;
 import java.time.ZoneOffset;
 import java.time.format.DateTimeFormatter;
@@ -33,10 +26,10 @@
 import java.util.Map.Entry;
 import java.util.regex.Pattern;
 
+import javax.enterprise.inject.Typed;
 import javax.inject.Inject;
 import javax.inject.Named;
 import javax.inject.Singleton;
-import org.eclipse.sisu.Typed;
 
 import org.apache.maven.building.Source;
 import org.apache.maven.execution.MavenSession;
@@ -45,15 +38,11 @@
 import org.apache.maven.model.Parent;
 import org.apache.maven.model.Plugin;
 import org.apache.maven.model.PluginExecution;
-<<<<<<< HEAD
+import org.apache.maven.model.Profile;
 import org.apache.maven.model.building.DefaultModelProcessor;
-import org.apache.maven.model.building.ModelProcessor;
-=======
-import org.apache.maven.model.Profile;
 import org.apache.maven.model.building.ModelProcessor;
 import org.apache.maven.model.io.DefaultModelReader;
 import org.apache.maven.model.locator.DefaultModelLocator;
->>>>>>> 8d44c403
 import org.apache.maven.session.scope.internal.SessionScope;
 import org.codehaus.plexus.logging.Logger;
 import org.eclipse.jgit.storage.file.FileRepositoryBuilder;
@@ -104,7 +93,6 @@
     private final Set<String> sessionProjectDirectories = new HashSet<>();
     private final Map<String, Model> virtualProjectModelCache = new HashMap<>();
 
-<<<<<<< HEAD
     @Override
     public Model read(File input, Map<String, ?> options) throws IOException {
         final Model projectModel = super.read(input, options);
@@ -123,8 +111,6 @@
         return processModel(projectModel, options);
     }
 
-    private Model processModel(Model projectModel, Map<String, ?> options) throws IOException {
-=======
     public Model processModel(Model projectModel, Map<String, ?> options) throws IOException {
         if (this.disabled) {
             return projectModel;
@@ -135,17 +121,12 @@
             projectModel.setPomFile(new File(pomSource.getLocation()));
         }
 
->>>>>>> 8d44c403
         try {
             if (!initialized) {
                 logger.info("");
                 String extensionId = BuildProperties.projectArtifactId() + ":" + BuildProperties.projectVersion();
                 logger.info(extensionLogFormat(extensionId));
-<<<<<<< HEAD
-                logger.info("");
-=======
-
->>>>>>> 8d44c403
+
                 try {
                     mavenSession = sessionScope.scope(Key.get(MavenSession.class), null).get();
                 } catch (OutOfScopeException ex) {
@@ -182,15 +163,9 @@
 
                 gitVersionDetails = getGitVersionDetails(config, executionRootDirectory);
 
-<<<<<<< HEAD
-            final Source pomSource = (Source) options.get(ModelProcessor.SOURCE);
-            if (pomSource != null) {
-                projectModel.setPomFile(new File(pomSource.getLocation()));
-=======
                 logger.info("Adjusting project models...");
                 logger.info("");
                 initialized = true;
->>>>>>> 8d44c403
             }
 
             return processModel(projectModel);

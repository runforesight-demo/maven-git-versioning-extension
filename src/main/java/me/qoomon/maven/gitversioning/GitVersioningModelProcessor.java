--- conflicted
+++ resolved
@@ -209,10 +209,6 @@
             repoSituation.setHeadBranch(providedBranch.isEmpty() ? null : providedBranch);
         }
 
-<<<<<<< HEAD
-        final String cliOption = getOption(OPTION_PREFER_TAGS);
-        final boolean preferTags = (cliOption != null && parseBoolean(cliOption)) || (cliOption == null && config.preferTags != null && config.preferTags);
-=======
         final boolean preferTagsOption;
         final String preferTagsCommandOption = getCommandOption(OPTION_PREFER_TAGS);
         if(preferTagsCommandOption != null){
@@ -222,7 +218,6 @@
         } else {
             preferTagsOption = false;
         }
->>>>>>> 2bd533a7
 
         return GitVersioning.determineVersion(repoSituation,
                 ofNullable(config.commit)

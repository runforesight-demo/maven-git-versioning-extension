package me.qoomon.gitversioning;

import static java.util.Comparator.comparing;
import static java.util.Objects.requireNonNull;

import static me.qoomon.gitversioning.StringUtil.substituteText;
import static me.qoomon.gitversioning.StringUtil.valueGroupMap;

import java.time.Instant;
import java.time.ZoneOffset;
import java.time.format.DateTimeFormatter;
import java.util.HashMap;
import java.util.List;
import java.util.Map;
import java.util.Optional;

import javax.annotation.Nonnull;

import org.apache.maven.artifact.versioning.DefaultArtifactVersion;

import me.qoomon.gitversioning.GitVersionDetails.PropertiesTransformer;
import me.qoomon.gitversioning.GitVersionDetails.VersionTransformer;

public final class GitVersioning {

    public static final String VERSION_DATE_TIME_FORMAT = "yyyyMMdd.HHmmss";
    public static final String NO_COMMIT_DATE = "00000000.000000";

    private GitVersioning() {
    }

    @Nonnull
    public static GitVersionDetails determineVersion(
            final GitRepoSituation repoSituation,
            final VersionDescription commitVersionDescription,
            final List<VersionDescription> branchVersionDescriptions,
            final List<VersionDescription> tagVersionDescriptions,
            final boolean preferTags) {

        requireNonNull(repoSituation);
        requireNonNull(commitVersionDescription);
        requireNonNull(branchVersionDescriptions);
        requireNonNull(tagVersionDescriptions);

<<<<<<< HEAD
        final VersioningInfo versioningInfo = getVersioningInfo(repoSituation, commitVersionDescription, branchVersionDescriptions, tagVersionDescriptions);

        final Map<String, String> refData = valueGroupMap(versioningInfo.description.getPattern(), versioningInfo.gitRefName);
=======
        // default versioning
        String gitRefType = null;
        String gitRefName = null;
        VersionDescription versionDescription = null;

        if (repoSituation.getHeadBranch() != null) {
            // branch versioning
            for (final VersionDescription branchVersionDescription : branchVersionDescriptions) {
                Optional<String> versionBranch = Optional.of(repoSituation.getHeadBranch())
                        .filter(branch -> branch.matches(branchVersionDescription.getPattern()));
                if (versionBranch.isPresent()) {
                    gitRefType = "branch";
                    gitRefName = versionBranch.get();
                    versionDescription = branchVersionDescription;
                    break;
                }
            }
        }

        if ((versionDescription == null || preferTags) && !repoSituation.getHeadTags().isEmpty()) {
            // tag versioning
            for (final VersionDescription tagVersionDescription : tagVersionDescriptions) {
                Optional<String> versionTag = repoSituation.getHeadTags().stream()
                        .filter(tag -> tag.matches(tagVersionDescription.getPattern()))
                        .max(comparing(DefaultArtifactVersion::new));
                if (versionTag.isPresent()) {
                    gitRefType = "tag";
                    gitRefName = versionTag.get();
                    versionDescription = tagVersionDescription;
                    break;
                }
            }
        }

        if (versionDescription == null) {
            // commit versioning
            gitRefType = "commit";
            gitRefName = repoSituation.getHeadCommit();
            versionDescription = commitVersionDescription;
        }

        final Map<String, String> refData = valueGroupMap(versionDescription.getPattern(), gitRefName);
>>>>>>> 918ef2f7

        final Map<String, String> gitDataMap = new HashMap<>();
        gitDataMap.put("commit", repoSituation.getHeadCommit());
        gitDataMap.put("commit.short", repoSituation.getHeadCommit().substring(0, 7));
        gitDataMap.put("commit.timestamp", Long.toString(repoSituation.getHeadCommitTimestamp()));
        gitDataMap.put("commit.timestamp.datetime", formatHeadCommitTimestamp(repoSituation.getHeadCommitTimestamp()));
        gitDataMap.put("ref", versioningInfo.gitRefName);
        gitDataMap.put(versioningInfo.gitRefType, versioningInfo.gitRefName);
        gitDataMap.putAll(refData);

        final VersionDescription finalVersionDescription = versionDescription;

        final VersionTransformer versionTransformer = currentVersion -> {
            final Map<String, String> dataMap = new HashMap<>(gitDataMap);
            dataMap.put("version", currentVersion);
            dataMap.put("version.release", currentVersion.replaceFirst("-SNAPSHOT$", ""));
            return substituteText(versioningInfo.description.getVersionFormat(), dataMap)
                    .replace("/", "-");
        };

        final PropertiesTransformer propertiesTransformer = (currentProperties, currentVersion) -> {
            final Map<String, String> dataMap = new HashMap<>(gitDataMap);
            dataMap.put("version", currentVersion);
            dataMap.put("version.release", currentVersion.replaceFirst("-SNAPSHOT$", ""));
            return transformProperties(
                    currentProperties, versioningInfo.description.getPropertyDescriptions(), dataMap);
        };

        return new GitVersionDetails(
                repoSituation.isClean(),
                repoSituation.getHeadCommit(),
                versioningInfo.gitRefType,
                versioningInfo.gitRefName,
                versionTransformer,
                propertiesTransformer
        );
    }

    private static VersioningInfo getVersioningInfo(GitRepoSituation repoSituation, VersionDescription commitVersionDescription, List<VersionDescription> branchVersionDescriptions, List<VersionDescription> tagVersionDescriptions) {

        // tags take precedence over branches
        VersioningInfo versioningInfo = getTagVersioningInfo(repoSituation, tagVersionDescriptions);
        if (versioningInfo == null) {
            versioningInfo = getBranchVersioningInfo(repoSituation, branchVersionDescriptions);
        }

        // default versioning: commit
        if (versioningInfo == null) {
            versioningInfo = new VersioningInfo("commit", repoSituation.getHeadCommit(), commitVersionDescription);
        }
        return versioningInfo;
    }

    private static VersioningInfo getTagVersioningInfo(GitRepoSituation repoSituation, List<VersionDescription> tagVersionDescriptions) {
        if (!repoSituation.getHeadTags().isEmpty()) {
            for (final VersionDescription tagVersionDescription : tagVersionDescriptions) {
                Optional<String> versionTag = repoSituation.getHeadTags().stream()
                        .filter(tag -> tag.matches(tagVersionDescription.getPattern()))
                        .max(comparing(DefaultArtifactVersion::new));
                if (versionTag.isPresent()) {
                    return new VersioningInfo("tag", versionTag.get(), tagVersionDescription);
                }
            }
        }
        return null;
    }

    private static VersioningInfo getBranchVersioningInfo(GitRepoSituation repoSituation, List<VersionDescription> branchVersionDescriptions) {
        if (repoSituation.getHeadBranch() != null) {
            for (final VersionDescription branchVersionDescription : branchVersionDescriptions) {
                Optional<String> versionBranch = Optional.of(repoSituation.getHeadBranch())
                        .filter(branch -> branch.matches(branchVersionDescription.getPattern()));
                if (versionBranch.isPresent()) {
                    return new VersioningInfo("branch", versionBranch.get(), branchVersionDescription);
                }
            }
        }
        return null;
    }

    private static Map<String, String> transformProperties(Map<String, String> currentProperties,
                                                           List<PropertyDescription> propertyDescriptions,
                                                           Map<String, String> dataMap) {

        Map<String, String> resultProperties = new HashMap<>(currentProperties);

        for (Map.Entry<String, String> property : currentProperties.entrySet()) {
            Optional<PropertyDescription> propertyDescription = propertyDescriptions.stream()
                    .filter(it -> property.getKey().matches(it.getPattern()))
                    .findFirst();
            if (propertyDescription.isPresent()) {
                String valuePattern = propertyDescription.get().getValueDescription().getPattern();
                if (property.getValue().matches(valuePattern)) {
                    HashMap<String, String> propertyDataMap = new HashMap<>(dataMap);
                    propertyDataMap.put("property.name", property.getKey());
                    propertyDataMap.put("property.value", property.getValue());
                    Map<String, String> propertyFields = valueGroupMap(valuePattern, property.getValue());
                    propertyDataMap.putAll(propertyFields);

                    String valueFormat = propertyDescription.get().getValueDescription().getFormat();
                    String resultValue = substituteText(valueFormat, propertyDataMap);

                    resultProperties.replace(property.getKey(), resultValue);
                }
            }
        }

        return resultProperties;
    }

    private static String formatHeadCommitTimestamp(long headCommitDate) {
        if (headCommitDate == 0) {
            return NO_COMMIT_DATE;
        }
        return DateTimeFormatter
                .ofPattern(VERSION_DATE_TIME_FORMAT)
                .withZone(ZoneOffset.UTC)
                .format(Instant.ofEpochSecond(headCommitDate));
    }

    private static class VersioningInfo {
        private final String gitRefType;
        private final String gitRefName;
        private final VersionDescription description;

        private VersioningInfo(String gitRefType, String gitRefName, VersionDescription versionDescription) {
            this.gitRefType = gitRefType;
            this.gitRefName = gitRefName;
            this.description = versionDescription;
        }
    }
}<|MERGE_RESOLUTION|>--- conflicted
+++ resolved
@@ -42,54 +42,9 @@
         requireNonNull(branchVersionDescriptions);
         requireNonNull(tagVersionDescriptions);
 
-<<<<<<< HEAD
-        final VersioningInfo versioningInfo = getVersioningInfo(repoSituation, commitVersionDescription, branchVersionDescriptions, tagVersionDescriptions);
+        final VersioningInfo versioningInfo = getVersioningInfo(repoSituation, commitVersionDescription, branchVersionDescriptions, tagVersionDescriptions, preferTags);
 
         final Map<String, String> refData = valueGroupMap(versioningInfo.description.getPattern(), versioningInfo.gitRefName);
-=======
-        // default versioning
-        String gitRefType = null;
-        String gitRefName = null;
-        VersionDescription versionDescription = null;
-
-        if (repoSituation.getHeadBranch() != null) {
-            // branch versioning
-            for (final VersionDescription branchVersionDescription : branchVersionDescriptions) {
-                Optional<String> versionBranch = Optional.of(repoSituation.getHeadBranch())
-                        .filter(branch -> branch.matches(branchVersionDescription.getPattern()));
-                if (versionBranch.isPresent()) {
-                    gitRefType = "branch";
-                    gitRefName = versionBranch.get();
-                    versionDescription = branchVersionDescription;
-                    break;
-                }
-            }
-        }
-
-        if ((versionDescription == null || preferTags) && !repoSituation.getHeadTags().isEmpty()) {
-            // tag versioning
-            for (final VersionDescription tagVersionDescription : tagVersionDescriptions) {
-                Optional<String> versionTag = repoSituation.getHeadTags().stream()
-                        .filter(tag -> tag.matches(tagVersionDescription.getPattern()))
-                        .max(comparing(DefaultArtifactVersion::new));
-                if (versionTag.isPresent()) {
-                    gitRefType = "tag";
-                    gitRefName = versionTag.get();
-                    versionDescription = tagVersionDescription;
-                    break;
-                }
-            }
-        }
-
-        if (versionDescription == null) {
-            // commit versioning
-            gitRefType = "commit";
-            gitRefName = repoSituation.getHeadCommit();
-            versionDescription = commitVersionDescription;
-        }
-
-        final Map<String, String> refData = valueGroupMap(versionDescription.getPattern(), gitRefName);
->>>>>>> 918ef2f7
 
         final Map<String, String> gitDataMap = new HashMap<>();
         gitDataMap.put("commit", repoSituation.getHeadCommit());
@@ -99,8 +54,6 @@
         gitDataMap.put("ref", versioningInfo.gitRefName);
         gitDataMap.put(versioningInfo.gitRefType, versioningInfo.gitRefName);
         gitDataMap.putAll(refData);
-
-        final VersionDescription finalVersionDescription = versionDescription;
 
         final VersionTransformer versionTransformer = currentVersion -> {
             final Map<String, String> dataMap = new HashMap<>(gitDataMap);
@@ -128,12 +81,18 @@
         );
     }
 
-    private static VersioningInfo getVersioningInfo(GitRepoSituation repoSituation, VersionDescription commitVersionDescription, List<VersionDescription> branchVersionDescriptions, List<VersionDescription> tagVersionDescriptions) {
+    private static VersioningInfo getVersioningInfo(GitRepoSituation repoSituation, VersionDescription commitVersionDescription, List<VersionDescription> branchVersionDescriptions, List<VersionDescription> tagVersionDescriptions, boolean preferTags) {
 
         // tags take precedence over branches
-        VersioningInfo versioningInfo = getTagVersioningInfo(repoSituation, tagVersionDescriptions);
+        VersioningInfo versioningInfo = null;
+        if (preferTags) {
+            versioningInfo = getTagVersioningInfo(repoSituation, tagVersionDescriptions);
+        }
         if (versioningInfo == null) {
             versioningInfo = getBranchVersioningInfo(repoSituation, branchVersionDescriptions);
+        }
+        if (!preferTags && versioningInfo == null) {
+            versioningInfo = getTagVersioningInfo(repoSituation, tagVersionDescriptions);
         }
 
         // default versioning: commit
